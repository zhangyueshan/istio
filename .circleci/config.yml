version: 2
jobs:
  pilot-integration:
    machine: true
    working_directory: ~/go/src/istio.io/istio
    environment:
      CHANGE_MINIKUBE_NONE_USER: true
      HUB: docker.io/dnerepo
      TAG: dontpush
    steps:
      - checkout
      - run: curl -Lo kubectl https://storage.googleapis.com/kubernetes-release/release/v1.7.4/bin/linux/amd64/kubectl && chmod +x kubectl && sudo mv kubectl /usr/local/bin/
      - run: curl -Lo minikube https://storage.googleapis.com/minikube/releases/v0.22.3/minikube-linux-amd64 && chmod +x minikube && sudo mv minikube /usr/local/bin/
      - run:
          command: |
            sudo -E minikube start \
            --extra-config=apiserver.Admission.PluginNames="Initializers,NamespaceLifecycle,LimitRanger,ServiceAccount,DefaultStorageClass,GenericAdmissionWebhook,ResourceQuota" \
            --kubernetes-version=v1.7.5 --vm-driver=none
      - run: sudo -E minikube update-context
      - run: JSONPATH='{range .items[*]}{@.metadata.name}:{range @.status.conditions[*]}{@.type}={@.status};{end}{end}'; until sudo kubectl get nodes -o jsonpath="$JSONPATH" 2>&1 | grep -q "Ready=True"; do sleep 1; done
      - run: sudo -E kubectl cluster-info
      - restore_cache:
          keys:
<<<<<<< HEAD
            - dep-cache-{{ checksum "Gopkg.lock" }}
      - run: pilot/bin/push-docker -hub $HUB -tag $TAG -build-only
      - run: mkdir /home/circleci/logs
      - run: go build ./pilot/test/integration
      - run: ./integration --logtostderr -hub $HUB -tag $TAG -mixer=false -errorlogsdir=/home/circleci/logs 
=======
            - bazel-cache-{{ checksum "WORKSPACE" }}
      - run: make build
      - save_cache:
          key: bazel-cache-{{ checksum "WORKSPACE" }}
          paths:
            - /home/circleci/.cache/bazel      
      - run: make docker HUB=$HUB TAG=$TAG  # make docker images for everything
      - run: cd pilot; mkdir /home/circleci/logs; make e2etest HUB=$HUB TAG=$TAG TESTOPTS="-mixer=false -errorlogsdir=/home/circleci/logs"
>>>>>>> 1752b1c2
      - store_artifacts:
          path: /home/circleci/logs

  dependencies:
    working_directory: /go/src/istio.io/istio
    docker:
      - image: istio/ci:go1.9-k8s1.7.4
    steps:
      - checkout
      - restore_cache:
          keys:
            - dep-cache-{{ checksum "Gopkg.lock" }}
      - run:
          command: |
            cd /go/src/istio.io/istio
            if [ ! -d vendor ]; then
               dep ensure
            fi
      - save_cache:
          key: dep-cache-{{ checksum "Gopkg.lock" }}
          paths:
            - /go/src/istio.io/istio/vendor

  unittest-pilot:
    working_directory: /go/src/istio.io/istio
    docker:
      - image: istio/ci:go1.9-k8s1.7.4
    resource_class: xlarge  
    steps:
      - checkout
      - run: mkdir -p /tmp/coverage
      - persist_to_workspace:
          root: /tmp/coverage
          paths:
            - .
      - run:
          name: Running Kubernetes API Server standalone
          command: /tmp/apiserver/start-test-server.sh
          background: true
      - restore_cache:
          keys:
            - dep-cache-{{ checksum "Gopkg.lock" }}
      - run:
          command: |
            mkdir ~/.kube
            cp /go/src/istio.io/istio/.circleci/config ~/.kube/config
      - run: ln -s ~/.kube/config /go/src/istio.io/istio/pilot/platform/kube/config
      - run:
          command: |
            mkdir ~/envoy
            cd ~/envoy
            ISTIO_PROXY_BUCKET=$(sed 's/ = /=/' <<< $( awk '/ISTIO_PROXY_BUCKET =/' /go/src/istio.io/istio/WORKSPACE))
            PROXYVERSION=$(sed 's/[^"]*"\([^"]*\)".*/\1/' <<<  $ISTIO_PROXY_BUCKET)
            PROXY=debug-$PROXYVERSION
            wget -qO- https://storage.googleapis.com/istio-build/proxy/envoy-$PROXY.tar.gz | tar xvz
            ln -sf ~/envoy/usr/local/bin/envoy /go/src/istio.io/istio/pilot/proxy/envoy/envoy
      - run: cd /go/src/istio.io/istio; maxprocs=6 bin/parallel-codecov.sh pilot
      - run:
          command: |
            bash <(curl -s https://codecov.io/bash) -F unittest,pilot

  unittest-mixer:
    working_directory: /go/src/istio.io/istio
    docker:
      - image: istio/ci:go1.9-k8s1.7.4
    resource_class: xlarge
    steps:
      - checkout
      - run: mkdir -p /tmp/coverage
      - persist_to_workspace:
          root: /tmp/coverage
          paths:
            - .
      - run:
          name: Running Kubernetes API Server standalone
          command: /tmp/apiserver/start-test-server.sh
          background: true
      - restore_cache:
          keys:
            - dep-cache-{{ checksum "Gopkg.lock" }}
      - run:
          command: |
            mkdir ~/.kube
            cp /go/src/istio.io/istio/.circleci/config ~/.kube/config
      - run: cd /go/src/istio.io/istio; maxprocs=6 bin/parallel-codecov.sh mixer
      - run:
          command: |
            bash <(curl -s https://codecov.io/bash) -F unittest,mixer

  unittest-security:
    working_directory: /go/src/istio.io/istio
    docker:
      - image: istio/ci:go1.9-k8s1.7.4
    resource_class: xlarge  
    steps:
      - checkout
      - run: mkdir -p /tmp/coverage
      - persist_to_workspace:
          root: /tmp/coverage
          paths:
            - .
      - run:
          name: Running Kubernetes API Server standalone
          command: /tmp/apiserver/start-test-server.sh
          background: true
      - restore_cache:
          keys:
            - dep-cache-{{ checksum "Gopkg.lock" }}
      - run:
          command: |
            mkdir ~/.kube
            cp /go/src/istio.io/istio/.circleci/config ~/.kube/config
      - run: cd /go/src/istio.io/istio; maxprocs=6 bin/parallel-codecov.sh security
      - run:
          command: |
            bash <(curl -s https://codecov.io/bash) -F unittest,security

  unittest-broker:
    working_directory: /go/src/istio.io/istio
    docker:
      - image: istio/ci:go1.9-k8s1.7.4
    resource_class: xlarge  
    steps:
      - checkout
      - run: mkdir -p /tmp/coverage
      - persist_to_workspace:
          root: /tmp/coverage
          paths:
            - .
      - run:
          name: Running Kubernetes API Server standalone
          command: /tmp/apiserver/start-test-server.sh
          background: true
      - restore_cache:
          keys:
            - dep-cache-{{ checksum "Gopkg.lock" }}
      - run:
          command: |
            mkdir ~/.kube
            cp /go/src/istio.io/istio/.circleci/config ~/.kube/config
      - run: cd /go/src/istio.io/istio; maxprocs=6 bin/parallel-codecov.sh broker
      - run:
          command: |
            bash <(curl -s https://codecov.io/bash) -F unittest,broker

  dependencies:
    working_directory: /go/src/istio.io/istio
    docker:
      - image: istio/ci:go1.9-k8s1.7.4
    steps:
      - checkout
      - restore_cache:
          keys:
            - dep-cache-{{ checksum "Gopkg.lock" }}
      - run:
          command: |
            cd /go/src/istio.io/istio
            if [ ! -d vendor ]; then
               dep ensure
            fi
      - save_cache:
          key: dep-cache-{{ checksum "Gopkg.lock" }}
          paths:
            - /go/src/istio.io/istio/vendor

  unittest-pilot:
    working_directory: /go/src/istio.io/istio
    docker:
      - image: istio/ci:go1.9-k8s1.7.4
    resource_class: xlarge  
    steps:
      - checkout
      - run: mkdir -p /tmp/coverage
      - persist_to_workspace:
          root: /tmp/coverage
          paths:
            - .
      - run:
          name: Running Kubernetes API Server standalone
          command: /tmp/apiserver/start-test-server.sh
          background: true
      - restore_cache:
          keys:
            - dep-cache-{{ checksum "Gopkg.lock" }}
      - run:
          command: |
            mkdir ~/.kube
            cp /go/src/istio.io/istio/.circleci/config ~/.kube/config
      - run: ln -s ~/.kube/config /go/src/istio.io/istio/pilot/platform/kube/config
      - run:
          command: |
            mkdir ~/envoy
            cd ~/envoy
            ISTIO_PROXY_BUCKET=$(sed 's/ = /=/' <<< $( awk '/ISTIO_PROXY_BUCKET =/' /go/src/istio.io/istio/WORKSPACE))
            PROXYVERSION=$(sed 's/[^"]*"\([^"]*\)".*/\1/' <<<  $ISTIO_PROXY_BUCKET)
            PROXY=debug-$PROXYVERSION
            wget -qO- https://storage.googleapis.com/istio-build/proxy/envoy-$PROXY.tar.gz | tar xvz
            ln -sf ~/envoy/usr/local/bin/envoy /go/src/istio.io/istio/pilot/proxy/envoy/envoy
      - run: cd /go/src/istio.io/istio; maxprocs=6 bin/parallel-codecov.sh pilot
      - run:
          command: |
            bash <(curl -s https://codecov.io/bash) -F unittest,pilot

  unittest-mixer:
    working_directory: /go/src/istio.io/istio
    docker:
      - image: istio/ci:go1.9-k8s1.7.4
    resource_class: xlarge
    steps:
      - checkout
      - run: mkdir -p /tmp/coverage
      - persist_to_workspace:
          root: /tmp/coverage
          paths:
            - .
      - run:
          name: Running Kubernetes API Server standalone
          command: /tmp/apiserver/start-test-server.sh
          background: true
      - restore_cache:
          keys:
            - dep-cache-{{ checksum "Gopkg.lock" }}
      - run:
          command: |
            mkdir ~/.kube
            cp /go/src/istio.io/istio/.circleci/config ~/.kube/config
      - run: cd /go/src/istio.io/istio; maxprocs=6 bin/parallel-codecov.sh mixer
      - run:
          command: |
            bash <(curl -s https://codecov.io/bash) -F unittest,mixer

  unittest-security:
    working_directory: /go/src/istio.io/istio
    docker:
      - image: istio/ci:go1.9-k8s1.7.4
    resource_class: xlarge  
    steps:
      - checkout
      - run: mkdir -p /tmp/coverage
      - persist_to_workspace:
          root: /tmp/coverage
          paths:
            - .
      - run:
          name: Running Kubernetes API Server standalone
          command: /tmp/apiserver/start-test-server.sh
          background: true
      - restore_cache:
          keys:
            - dep-cache-{{ checksum "Gopkg.lock" }}
      - run:
          command: |
            mkdir ~/.kube
            cp /go/src/istio.io/istio/.circleci/config ~/.kube/config
      - run: cd /go/src/istio.io/istio; maxprocs=6 bin/parallel-codecov.sh security
      - run:
          command: |
            bash <(curl -s https://codecov.io/bash) -F unittest,security

  unittest-broker:
    working_directory: /go/src/istio.io/istio
    docker:
      - image: istio/ci:go1.9-k8s1.7.4
    resource_class: xlarge  
    steps:
      - checkout
      - run: mkdir -p /tmp/coverage
      - persist_to_workspace:
          root: /tmp/coverage
          paths:
            - .
      - run:
          name: Running Kubernetes API Server standalone
          command: /tmp/apiserver/start-test-server.sh
          background: true
      - restore_cache:
          keys:
            - dep-cache-{{ checksum "Gopkg.lock" }}
      - run:
          command: |
            mkdir ~/.kube
            cp /go/src/istio.io/istio/.circleci/config ~/.kube/config
      - run: cd /go/src/istio.io/istio; maxprocs=6 bin/parallel-codecov.sh broker
      - run:
          command: |
            bash <(curl -s https://codecov.io/bash) -F unittest,broker

workflows:
  version: 2
  all:
    jobs:
      - dependencies
      - unittest-pilot:
          requires:
            - dependencies
      - unittest-mixer:
          requires:
            - dependencies
      - unittest-security:
          requires:
            - dependencies
      - unittest-broker:
          requires:
            - dependencies
      - pilot-integration:
          requires:
            - unittest-pilot<|MERGE_RESOLUTION|>--- conflicted
+++ resolved
@@ -21,22 +21,11 @@
       - run: sudo -E kubectl cluster-info
       - restore_cache:
           keys:
-<<<<<<< HEAD
             - dep-cache-{{ checksum "Gopkg.lock" }}
       - run: pilot/bin/push-docker -hub $HUB -tag $TAG -build-only
       - run: mkdir /home/circleci/logs
       - run: go build ./pilot/test/integration
       - run: ./integration --logtostderr -hub $HUB -tag $TAG -mixer=false -errorlogsdir=/home/circleci/logs 
-=======
-            - bazel-cache-{{ checksum "WORKSPACE" }}
-      - run: make build
-      - save_cache:
-          key: bazel-cache-{{ checksum "WORKSPACE" }}
-          paths:
-            - /home/circleci/.cache/bazel      
-      - run: make docker HUB=$HUB TAG=$TAG  # make docker images for everything
-      - run: cd pilot; mkdir /home/circleci/logs; make e2etest HUB=$HUB TAG=$TAG TESTOPTS="-mixer=false -errorlogsdir=/home/circleci/logs"
->>>>>>> 1752b1c2
       - store_artifacts:
           path: /home/circleci/logs
 
