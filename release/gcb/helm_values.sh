--- conflicted
+++ resolved
@@ -34,13 +34,10 @@
   sed -i "s|hub: gcr.io/istio-release|hub: ${CB_DOCKER_HUB}|g" ./"istio-${CB_VERSION}"/install/kubernetes/helm/istio*/values.yaml
   sed -i "s|tag: .*-latest-daily|tag: ${CB_VERSION}|g"         ./"istio-${CB_VERSION}"/install/kubernetes/helm/istio*/values.yaml
 
-<<<<<<< HEAD
-=======
   # Copy helm charts (build by helm_charts.sh) to be packaged in the tarball.
   mkdir -vp ./"istio-${CB_VERSION}"/install/kubernetes/helm/charts
   cp /workspace/modification-tmp/* ./"istio-${CB_VERSION}"/install/kubernetes/helm/charts
   
->>>>>>> bfea6044
   # replace prerelease with release location for istio.io repo
   if [ "${CB_PIPELINE_TYPE}" = "monthly" ]; then
     sed -i.bak "s:istio-prerelease/daily-build.*$:istio-release/releases/${CB_VERSION}/charts:g" ./"istio-${CB_VERSION}"/install/kubernetes/helm/istio/README.md
